environment:

  global:
    PYTHON: "C:\\conda"
    CMD_IN_ENV: "cmd /E:ON /V:ON /C .\\ci-helpers\\appveyor\\windows_sdk.cmd"
    PYTHON_ARCH: "64" # needs to be set for CMD_IN_ENV to succeed. If a mix
                      # of 32 bit and 64 bit builds are needed, move this
                      # to the matrix section.

  matrix:
    - PYTHON_VERSION: "2.7"
    - PYTHON_VERSION: "3.5"
    - PYTHON_VERSION: "3.6"

platform:
  -x64

install:
  - if "%PYTHON_VERSION%" == "3.5" set "BASE_PYTHON_VERSION=35"
  - if "%PYTHON_VERSION%" == "3.6" set "BASE_PYTHON_VERSION=3"
  - if "%PYTHON_ARCH%" == "64" set "ARCH_LABEL=-x64"
  # These are already installed on appveyor.  Update them.
  - set "CONDA_ROOT=C:\Miniconda%BASE_PYTHON_VERSION%%ARCH_LABEL%"
  # we can't "activate root" with sufficiently-old conda which appveyor has (?)
  # - "%CONDA_ROOT%\\Scripts\\activate root"
  - set "PATH=%CONDA_ROOT%;%CONDA_ROOT%\Scripts;%CONDA_ROOT%\Library\bin;%PATH%"
  - set PATH
  - echo CONDA_PREFIX %CONDA_PREFIX%
  - conda config --set always_yes yes
  # upgrade (or downgrade) to our pinned conda version
  - conda install -n root -q conda=4.3
  # activate with newer conda, may set different variables
  - "%CONDA_ROOT%\\Scripts\\activate root"
  - echo CONDA_PREFIX %CONDA_PREFIX%
  - conda info -a
<<<<<<< HEAD
  - conda create -q -n test-environment python=%PYTHON_VERSION% pip notebook bokeh ruamel_yaml anaconda-client requests tornado coverage pytest pytest-cov psutil
=======
  - conda create -q -n test-environment python=%PYTHON_VERSION% keyring pip notebook bokeh ruamel_yaml anaconda-client requests tornado coverage pytest pytest-cov
>>>>>>> a8047672

# Not a .NET project, we build in the install step instead
build: false

test_script:
  - echo CONDA_PREFIX %CONDA_PREFIX%
  - "%CONDA_ROOT%\\Scripts\\activate test-environment"
  - echo CONDA_PREFIX %CONDA_PREFIX%
  - echo PATH %PATH%
  - pip install pep257 yapf==0.6.2 flake8==2.6.2
  - if "%PYTHON_VERSION%" == "3.5" pip install ruamel.yaml
  - if "%PYTHON_VERSION%" == "3.6" pip install ruamel.yaml
  - conda list
  - conda info -a
  - python -c "import sys; print(sys.version)"
  - python -c "import sys; print(sys.executable)"
  - python -c "import sys; print(sys.prefix)"
  - python --version
  - python setup.py test<|MERGE_RESOLUTION|>--- conflicted
+++ resolved
@@ -28,16 +28,12 @@
   - echo CONDA_PREFIX %CONDA_PREFIX%
   - conda config --set always_yes yes
   # upgrade (or downgrade) to our pinned conda version
-  - conda install -n root -q conda=4.3
+  - conda install -n root -q conda=4.1.12
   # activate with newer conda, may set different variables
   - "%CONDA_ROOT%\\Scripts\\activate root"
   - echo CONDA_PREFIX %CONDA_PREFIX%
   - conda info -a
-<<<<<<< HEAD
-  - conda create -q -n test-environment python=%PYTHON_VERSION% pip notebook bokeh ruamel_yaml anaconda-client requests tornado coverage pytest pytest-cov psutil
-=======
   - conda create -q -n test-environment python=%PYTHON_VERSION% keyring pip notebook bokeh ruamel_yaml anaconda-client requests tornado coverage pytest pytest-cov
->>>>>>> a8047672
 
 # Not a .NET project, we build in the install step instead
 build: false

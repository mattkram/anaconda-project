--- conflicted
+++ resolved
@@ -93,37 +93,10 @@
     with_directory_contents({DEFAULT_PROJECT_FILENAME: 'services:\n  ABC: redis\n  TEST: redis'}, check)
 
 
-<<<<<<< HEAD
 def test_remove_service_shutdown_fails(capsys, monkeypatch):
-=======
-def test_remove_service_by_type(capsys, monkeypatch):
-    def check(dirname):
-        _monkeypatch_pwd(monkeypatch, dirname)
-        local_state = LocalStateFile.load_for_directory(dirname)
-        local_state.set_service_run_state('TEST', {'shutdown_commands': [['echo', '"shutting down TEST"']]})
-        local_state.save()
-
-        code = _parse_args_and_run_subcommand(['anaconda-project', 'remove-service', '--variable', 'redis'])
-        assert code == 0
-
-        out, err = capsys.readouterr()
-        assert '' == err
-        expected_out = ('Running [\'echo\', \'"shutting down TEST"\']\n'
-                        '  exited with 0\n'
-                        'Removed service requirement referenced by \'TEST\'\n'
-                        'Removed service redis from the project file.\n')
-        assert expected_out == out
-
-    with_directory_contents({DEFAULT_PROJECT_FILENAME: 'services:\n  TEST: redis'}, check)
-
-
-def test_remove_service_duplicate(capsys, monkeypatch):
->>>>>>> 6c662bbd
-    def check(dirname):
-        _monkeypatch_pwd(monkeypatch, dirname)
-        local_state = LocalStateFile.load_for_directory(dirname)
-        local_state.set_service_run_state('ABC', {'shutdown_commands': [['echo', '"shutting down ABC"']]})
-<<<<<<< HEAD
+    def check(dirname):
+        _monkeypatch_pwd(monkeypatch, dirname)
+        local_state = LocalStateFile.load_for_directory(dirname)
         local_state.set_service_run_state('TEST', {'shutdown_commands': [['false']]})
         local_state.save()
 
@@ -135,7 +108,33 @@
             "Shutting down TEST, command ['false'] failed with code 1.\n" + "Shutdown commands failed for TEST.\n")
         assert expected_err == err
         assert '' == out
-=======
+
+    with_directory_contents({DEFAULT_PROJECT_FILENAME: 'services:\n  TEST: redis'}, check)
+
+
+def test_remove_service_by_type(capsys, monkeypatch):
+    def check(dirname):
+        _monkeypatch_pwd(monkeypatch, dirname)
+        local_state = LocalStateFile.load_for_directory(dirname)
+        local_state.set_service_run_state('TEST', {'shutdown_commands': [['echo', '"shutting down TEST"']]})
+        local_state.save()
+
+        code = _parse_args_and_run_subcommand(['anaconda-project', 'remove-service', '--variable', 'redis'])
+        assert code == 0
+
+        out, err = capsys.readouterr()
+        assert '' == err
+        expected_out = ("Removed service 'redis' from the project file.\n")
+        assert expected_out == out
+
+    with_directory_contents({DEFAULT_PROJECT_FILENAME: 'services:\n  TEST: redis'}, check)
+
+
+def test_remove_service_duplicate(capsys, monkeypatch):
+    def check(dirname):
+        _monkeypatch_pwd(monkeypatch, dirname)
+        local_state = LocalStateFile.load_for_directory(dirname)
+        local_state.set_service_run_state('ABC', {'shutdown_commands': [['echo', '"shutting down ABC"']]})
         local_state.set_service_run_state('TEST', {'shutdown_commands': [['echo', '"shutting down TEST"']]})
         local_state.save()
 
@@ -147,7 +146,6 @@
         expected_err = ("Conflicting results, found 2 matches, use list-services"
                         " to identify which service you want to remove\n")
         assert expected_err == err
->>>>>>> 6c662bbd
 
     with_directory_contents({DEFAULT_PROJECT_FILENAME: 'services:\n  ABC: redis\n  TEST: redis'}, check)
 

# -*- coding: utf-8 -*-
# -----------------------------------------------------------------------------
# Copyright (c) 2016, Anaconda, Inc. All rights reserved.
#
# Licensed under the terms of the BSD 3-Clause License.
# The full license is in the file LICENSE.txt, distributed with this software.
# -----------------------------------------------------------------------------
from __future__ import absolute_import, print_function

import json
import os
import platform
import pytest
import random

from pprint import pprint

import anaconda_project.internal.conda_api as conda_api

from anaconda_project.internal.test.tmpfile_utils import (with_directory_contents, tmp_script_commandline)

if platform.system() == 'Windows':
    PYTHON_BINARY = "python.exe"
    IPYTHON_BINARY = "Scripts\ipython.exe"
else:
    PYTHON_BINARY = "bin/python"
    IPYTHON_BINARY = "bin/ipython"


def monkeypatch_conda_not_to_use_links(monkeypatch):
    # on Windows, if you hardlink a file that's in use you can't then
    # remove the file. So we need to pass --copy to conda to avoid errors
    # in the tests when we try to clean up.
    if platform.system() != 'Windows':
        return

    def mock_get_conda_command(extra_args):
        cmd_list = ['conda']
        cmd_list.extend(extra_args)
        if 'create' in cmd_list:
            i = cmd_list.index('create')
            cmd_list[i:i + 1] = ['create', '--copy']
        elif 'install' in cmd_list:
            i = cmd_list.index('install')
            cmd_list[i:i + 1] = ['install', '--copy']
        return cmd_list

    monkeypatch.setattr('anaconda_project.internal.conda_api._get_conda_command', mock_get_conda_command)


def test_conda_info():
    json = conda_api.info()

    print(repr(json))  # pytest shows this on failure
    assert isinstance(json, dict)

    # check that some stuff is in here.
    # conda apparently doesn't guarantee that any of this is here,
    # but if it changes I guess we'd like to know via test failure.
    assert 'channels' in json
    assert 'root_prefix' in json
    assert 'platform' in json
    assert 'envs' in json


@pytest.mark.slow
def test_conda_create_and_install_and_remove(monkeypatch):
    monkeypatch_conda_not_to_use_links(monkeypatch)

    def do_test(dirname):
        envdir = os.path.join(dirname, "myenv")
        # don't specify a python version so we use the one we already have
        # in the root env, otherwise this might take forever.
        conda_api.create(prefix=envdir, pkgs=['python'])

        assert os.path.isdir(envdir)
        assert os.path.isdir(os.path.join(envdir, "conda-meta"))
        assert os.path.exists(os.path.join(envdir, PYTHON_BINARY))

        # test that if it exists we can't create it again
        with pytest.raises(conda_api.CondaEnvExistsError) as excinfo:
            conda_api.create(prefix=envdir, pkgs=['python'])
        assert 'already exists' in repr(excinfo.value)

        # test that we can install a package
        assert not os.path.exists(os.path.join(envdir, IPYTHON_BINARY))
        conda_api.install(prefix=envdir, pkgs=['ipython'])
        assert os.path.exists(os.path.join(envdir, IPYTHON_BINARY))

        # test that we can remove it again
        conda_api.remove(prefix=envdir, pkgs=['ipython'])
        assert not os.path.exists(os.path.join(envdir, IPYTHON_BINARY))

    with_directory_contents(dict(), do_test)


def test_conda_create_no_packages():
    def do_test(dirname):
        envdir = os.path.join(dirname, "myenv")

        with pytest.raises(TypeError) as excinfo:
            conda_api.create(prefix=envdir, pkgs=[])
        assert 'must specify a list' in repr(excinfo.value)

    with_directory_contents(dict(), do_test)


def _assert_packages_not_found(e):
    # conda has changed this message several times
    ok = False
<<<<<<< HEAD
    for message in ('No packages found', 'Package missing in current', 'Package not found',
                    'Packages missing in current', 'PackageNotFoundError'):
        if message in str(e):
            ok = True
=======
    valid_strings = ('No packages found', 'Package missing in current', 'Package missing in current',
                     'PackageNotFoundError:', 'Package not found')

    ok = any(s in str(e) for s in valid_strings)
>>>>>>> a8047672
    if not ok:
        # pytest truncates the exception message sometimes?
        print("Not the exception we wanted: %r" % e)
        raise AssertionError("Expecting package not found error, got: %s" % repr(e))


@pytest.mark.slow
def test_conda_create_bad_package():
    def do_test(dirname):
        envdir = os.path.join(dirname, "myenv")

        with pytest.raises(conda_api.CondaError) as excinfo:
            conda_api.create(prefix=envdir, pkgs=['this_is_not_a_real_package'])

        _assert_packages_not_found(excinfo.value)
        assert 'this_is_not_a_real_package' in repr(excinfo.value)

    with_directory_contents(dict(), do_test)


@pytest.mark.slow
def test_conda_install_no_packages(monkeypatch):
    monkeypatch_conda_not_to_use_links(monkeypatch)

    def do_test(dirname):
        envdir = os.path.join(dirname, "myenv")

        conda_api.create(prefix=envdir, pkgs=['python'])

        with pytest.raises(TypeError) as excinfo:
            conda_api.install(prefix=envdir, pkgs=[])
        assert 'must specify a list' in repr(excinfo.value)

    with_directory_contents(dict(), do_test)


@pytest.mark.slow
def test_conda_remove_no_packages(monkeypatch):
    monkeypatch_conda_not_to_use_links(monkeypatch)

    def do_test(dirname):
        envdir = os.path.join(dirname, "myenv")

        conda_api.create(prefix=envdir, pkgs=['python'])

        with pytest.raises(TypeError) as excinfo:
            conda_api.remove(prefix=envdir, pkgs=[])
        assert 'must specify a list' in repr(excinfo.value)

    with_directory_contents(dict(), do_test)


def test_conda_invoke_fails(monkeypatch):
    def mock_popen(args, stdout=None, stderr=None):
        raise OSError("failed to exec")

    def do_test(dirname):
        monkeypatch.setattr('subprocess.Popen', mock_popen)
        with pytest.raises(conda_api.CondaError) as excinfo:
            conda_api.info()
        assert 'failed to exec' in repr(excinfo.value)
        assert 'conda info' in repr(excinfo.value)

    with_directory_contents(dict(), do_test)


def test_conda_invoke_nonzero_returncode(monkeypatch):
    def get_failed_command(extra_args):
        return tmp_script_commandline("""from __future__ import print_function
import sys
print("TEST_ERROR", file=sys.stderr)
sys.exit(1)
""")

    def do_test(dirname):
        monkeypatch.setattr('anaconda_project.internal.conda_api._get_conda_command', get_failed_command)
        with pytest.raises(conda_api.CondaError) as excinfo:
            conda_api.info()
        assert 'TEST_ERROR' in repr(excinfo.value)

    with_directory_contents(dict(), do_test)


def test_conda_invoke_zero_returncode_with_stuff_on_stderr(monkeypatch, capsys):
    def get_command(extra_args):
        return tmp_script_commandline("""from __future__ import print_function
import sys
print("TEST_ERROR", file=sys.stderr)
print("{}")
sys.exit(0)
""")

    def do_test(dirname):
        monkeypatch.setattr('anaconda_project.internal.conda_api._get_conda_command', get_command)
        conda_api.info()
        (out, err) = capsys.readouterr()
        assert 'TEST_ERROR' in err

    with_directory_contents(dict(), do_test)


def test_conda_invoke_zero_returncode_with_invalid_json(monkeypatch, capsys):
    def get_command(extra_args):
        return tmp_script_commandline("""from __future__ import print_function
import sys
print("NOT_JSON")
sys.exit(0)
""")

    def do_test(dirname):
        monkeypatch.setattr('anaconda_project.internal.conda_api._get_conda_command', get_command)
        with pytest.raises(conda_api.CondaError) as excinfo:
            conda_api.info()
        assert 'Invalid JSON from conda' in repr(excinfo.value)

    with_directory_contents(dict(), do_test)


def test_conda_create_gets_channels(monkeypatch):
    def mock_call_conda(extra_args, json_mode=False, platform=None, stdout_callback=None, stderr_callback=None):
        assert ['create', '--yes', '--prefix', '/prefix', '--channel', 'foo', 'python'] == extra_args

    monkeypatch.setattr('anaconda_project.internal.conda_api._call_conda', mock_call_conda)
    conda_api.create(prefix='/prefix', pkgs=['python'], channels=['foo'])


def test_conda_install_gets_channels(monkeypatch):
    def mock_call_conda(extra_args, json_mode=False, platform=None, stdout_callback=None, stderr_callback=None):
        assert ['install', '--yes', '--prefix', '/prefix', '--channel', 'foo', 'python'] == extra_args

    monkeypatch.setattr('anaconda_project.internal.conda_api._call_conda', mock_call_conda)
    conda_api.install(prefix='/prefix', pkgs=['python'], channels=['foo'])


def test_resolve_root_prefix():
    prefix = conda_api.resolve_env_to_prefix('root')
    assert prefix is not None
    assert os.path.isdir(prefix)


def test_resolve_named_env(monkeypatch):
    def mock_info():
        return {'root_prefix': '/foo', 'envs': ['/foo/envs/bar']}

    monkeypatch.setattr('anaconda_project.internal.conda_api.info', mock_info)
    prefix = conda_api.resolve_env_to_prefix('bar')
    assert "/foo/envs/bar" == prefix


def test_resolve_bogus_env(monkeypatch):
    def mock_info():
        return {'root_prefix': '/foo', 'envs': ['/foo/envs/bar']}

    monkeypatch.setattr('anaconda_project.internal.conda_api.info', mock_info)
    prefix = conda_api.resolve_env_to_prefix('nope')
    assert prefix is None


def test_resolve_env_prefix_from_dirname():
    prefix = conda_api.resolve_env_to_prefix('/foo/bar')
    assert "/foo/bar" == prefix


def test_installed():
    def check_installed(dirname):
        expected = {
            'numexpr': ('numexpr', '2.4.4', 'np110py27_0'),
            'portaudio': ('portaudio', '19', '0'),
            'unittest2': ('unittest2', '0.5.1', 'py27_1'),
            'websocket': ('websocket', '0.2.1', 'py27_0'),
            'ipython-notebook': ('ipython-notebook', '4.0.4', 'py27_0')
        }

        installed = conda_api.installed(dirname)
        assert expected == installed

    files = {
        'conda-meta/websocket-0.2.1-py27_0.json': "",
        'conda-meta/unittest2-0.5.1-py27_1.json': "",
        'conda-meta/portaudio-19-0.json': "",
        'conda-meta/numexpr-2.4.4-np110py27_0.json': "",
        # note that this has a hyphen in package name
        'conda-meta/ipython-notebook-4.0.4-py27_0.json': "",
        'conda-meta/not-a-json-file.txt': "",
        'conda-meta/json_file_without_proper_name_structure.json': ""
    }

    with_directory_contents(files, check_installed)


def test_installed_on_nonexistent_prefix():
    installed = conda_api.installed("/this/does/not/exist")
    assert dict() == installed


def test_installed_no_conda_meta():
    def check_installed(dirname):
        installed = conda_api.installed(dirname)
        assert dict() == installed

    with_directory_contents(dict(), check_installed)


def test_installed_cannot_list_dir(monkeypatch):
    def mock_listdir(dirname):
        raise OSError("cannot list this")

    monkeypatch.setattr("os.listdir", mock_listdir)
    with pytest.raises(conda_api.CondaError) as excinfo:
        conda_api.installed("/this/does/not/exist")
    assert 'cannot list this' in repr(excinfo.value)


def test_set_conda_env_in_path_unix(monkeypatch):
    import platform
    if platform.system() == 'Windows':

        def mock_system():
            return 'Linux'

        monkeypatch.setattr('platform.system', mock_system)

        def mock_is_conda_bindir_unix(path):
            if path.endswith("\\"):
                path = path[:-1]
            if not path.endswith("\\bin"):
                return False
            possible_prefix = os.path.dirname(path)
            return os.path.isdir(os.path.join(possible_prefix, "conda-meta"))

        monkeypatch.setattr('anaconda_project.internal.conda_api._is_conda_bindir_unix', mock_is_conda_bindir_unix)

    def check_conda_env_in_path_unix(dirname):
        env1 = os.path.join(dirname, "env1")
        os.makedirs(os.path.join(env1, "conda-meta"))
        env1bin = os.path.join(env1, "bin")
        os.makedirs(env1bin)
        env2 = os.path.join(dirname, "env2")
        os.makedirs(os.path.join(env2, "conda-meta"))
        env2bin = os.path.join(env2, "bin")
        os.makedirs(env2bin)
        notenv = os.path.join(dirname, "notenv")
        notenvbin = os.path.join(notenv, "bin")
        os.makedirs(notenvbin)

        # add env to empty path
        path = conda_api.set_conda_env_in_path("", env1)
        assert env1bin == path
        # add env that's already there
        path = conda_api.set_conda_env_in_path(env1bin, env1)
        assert env1bin == path
        # we can set a non-env because we don't waste time checking it
        path = conda_api.set_conda_env_in_path("", notenv)
        assert notenvbin == path
        # add an env to a non-env
        path = conda_api.set_conda_env_in_path(notenvbin, env1)
        assert (env1bin + os.pathsep + notenvbin) == path
        # add an env to another env
        path = conda_api.set_conda_env_in_path(env1bin, env2)
        assert env2bin == path
        # replace an env that wasn't at the front
        path = conda_api.set_conda_env_in_path(notenvbin + os.pathsep + env2bin, env1)
        assert (env1bin + os.pathsep + notenvbin) == path
        # keep a bunch of random stuff
        random_stuff = "foo:bar/:/baz/boo/"
        path = conda_api.set_conda_env_in_path(random_stuff, env1)
        assert (env1bin + os.pathsep + random_stuff) == path

    with_directory_contents(dict(), check_conda_env_in_path_unix)


def _windows_monkeypatch(monkeypatch):
    import platform
    if platform.system() != 'Windows':

        def mock_system():
            return 'Windows'

        monkeypatch.setattr('platform.system', mock_system)

        monkeypatch.setattr('os.pathsep', ';')

        from os.path import dirname as real_dirname

        def mock_dirname(path):
            replaced = path.replace("\\", "/")
            return real_dirname(replaced)

        monkeypatch.setattr('os.path.dirname', mock_dirname)

        def mock_join(path, *more):
            for m in more:
                if not (path.endswith("\\") or path.endswith("/")):
                    path = path + "\\"
                if m.startswith("\\") or m.startswith("/"):
                    m = m[1:]
                path = path + m
            return path.replace("\\", "/")

        monkeypatch.setattr('os.path.join', mock_join)

        from os import makedirs as real_makedirs

        def mock_makedirs(path, mode=int('0777', 8), exist_ok=True):

            if os.path.exists(path) and exist_ok:
                return None
            else:
                return real_makedirs(path.replace("\\", "/"), mode)

        monkeypatch.setattr('os.makedirs', mock_makedirs)

        from os.path import isdir as real_isdir

        def mock_isdir(path):
            return real_isdir(path.replace("\\", "/"))

        monkeypatch.setattr('os.path.isdir', mock_isdir)


def test_set_conda_env_in_path_windows(monkeypatch):
    def check_conda_env_in_path_windows(dirname):
        _windows_monkeypatch(monkeypatch)

        scripts = "Scripts"
        library = "Library\\bin"

        env1 = os.path.join(dirname, "env1")
        os.makedirs(os.path.join(env1, "conda-meta"))
        env1scripts = os.path.join(env1, scripts)
        os.makedirs(env1scripts)
        env1lib = os.path.join(env1, library)
        os.makedirs(env1lib)

        env1path = "%s;%s;%s" % (env1, env1scripts, env1lib)

        env2 = os.path.join(dirname, "env2")
        os.makedirs(os.path.join(env2, "conda-meta"))
        env2scripts = os.path.join(env2, scripts)
        os.makedirs(env2scripts)
        env2lib = os.path.join(env2, library)
        os.makedirs(env2lib)

        env2path = "%s;%s;%s" % (env2, env2scripts, env2lib)

        notenv = os.path.join(dirname, "notenv")
        notenvscripts = os.path.join(notenv, scripts)
        os.makedirs(notenvscripts)
        notenvlib = os.path.join(notenv, library)
        os.makedirs(notenvlib)

        notenvpath = "%s;%s;%s" % (notenv, notenvscripts, notenvlib)

        # add env to empty path
        path = conda_api.set_conda_env_in_path("", env1)
        assert env1path == path
        # add env that's already there
        path = conda_api.set_conda_env_in_path(env1path, env1)
        assert env1path == path
        # we can set a non-env because we don't waste time checking it
        path = conda_api.set_conda_env_in_path("", notenv)
        assert notenvpath == path
        # add an env to a non-env
        path = conda_api.set_conda_env_in_path(notenvpath, env1)
        assert (env1path + os.pathsep + notenvpath) == path
        # add an env to another env
        path = conda_api.set_conda_env_in_path(env1path, env2)
        assert env2path == path
        # replace an env that wasn't at the front
        path = conda_api.set_conda_env_in_path(notenvpath + os.pathsep + env2path, env1)
        assert (env1path + os.pathsep + notenvpath) == path
        # keep a bunch of random stuff
        random_stuff = "foo;bar;/baz/boo"
        path = conda_api.set_conda_env_in_path(random_stuff, env1)
        assert (env1path + os.pathsep + random_stuff) == path

    with_directory_contents(dict(), check_conda_env_in_path_windows)


def test_set_conda_env_in_path_windows_trailing_slashes(monkeypatch):
    def check_conda_env_in_path_windows_trailing_slashes(dirname):
        _windows_monkeypatch(monkeypatch)

        scripts = "Scripts"
        library = "Library\\bin"

        env1 = os.path.join(dirname, "env1")
        os.makedirs(os.path.join(env1, "conda-meta"))
        env1scripts = os.path.join(env1, scripts)
        os.makedirs(env1scripts)
        env1lib = os.path.join(env1, library)
        os.makedirs(env1lib)

        env1path = "%s\\;%s\\;%s\\" % (env1, env1scripts, env1lib)
        env1path_no_slashes = "%s;%s;%s" % (env1, env1scripts, env1lib)

        env2 = os.path.join(dirname, "env2")
        os.makedirs(os.path.join(env2, "conda-meta"))
        env2scripts = os.path.join(env2, scripts)
        os.makedirs(env2scripts)
        env2lib = os.path.join(env2, library)
        os.makedirs(env2lib)

        env2path = "%s\\;%s\\;%s\\" % (env2, env2scripts, env2lib)
        env2path_no_slashes = "%s;%s;%s" % (env2, env2scripts, env2lib)

        notenv = os.path.join(dirname, "notenv\\")
        notenvscripts = os.path.join(notenv, scripts)
        os.makedirs(notenvscripts)
        notenvlib = os.path.join(notenv, library)
        os.makedirs(notenvlib)

        notenvpath = "%s\\;%s\\;%s\\" % (notenv, notenvscripts, notenvlib)
        notenvpath_no_slashes = "%s;%s;%s" % (notenv, notenvscripts, notenvlib)

        # add env to empty path
        path = conda_api.set_conda_env_in_path("", env1)
        assert env1path_no_slashes == path
        # add env that's already there
        path = conda_api.set_conda_env_in_path(env1path, env1)
        assert env1path_no_slashes == path
        # we can set a non-env because we don't waste time checking it
        path = conda_api.set_conda_env_in_path("", notenv)
        assert notenvpath_no_slashes == path
        # add an env to a non-env
        path = conda_api.set_conda_env_in_path(notenvpath, env1)
        assert (env1path_no_slashes + os.pathsep + notenvpath) == path
        # add an env to another env
        path = conda_api.set_conda_env_in_path(env1path, env2)
        assert env2path_no_slashes == path
        # replace an env that wasn't at the front
        path = conda_api.set_conda_env_in_path(notenvpath + os.pathsep + env2path, env1)
        assert (env1path_no_slashes + os.pathsep + notenvpath) == path
        # keep a bunch of random stuff
        random_stuff = "foo;bar;/baz/boo"
        path = conda_api.set_conda_env_in_path(random_stuff, env1)
        assert (env1path_no_slashes + os.pathsep + random_stuff) == path

    with_directory_contents(dict(), check_conda_env_in_path_windows_trailing_slashes)


def test_invalid_specs():
    invalids = ['=', 'foo 1.0', '>']
    for invalid in invalids:
        assert conda_api.parse_spec(invalid) is None

    with pytest.raises(TypeError) as excinfo:
        conda_api.parse_spec(42)
    assert 'Expected a string' in str(excinfo.value)


def test_conda_style_specs():
    cases = [('foo', ('foo', None, None, None, None)), ('foo=1.0', ('foo', '=1.0', None, '1.0', None)),
             ('foo=1.0*', ('foo', '=1.0*', None, None, None)), ('foo=1.0|1.2', ('foo', '=1.0|1.2', None, None, None)),
             ('foo=1.0=2', ('foo', '=1.0=2', None, '1.0', '2'))]
    for case in cases:
        assert conda_api.parse_spec(case[0]) == case[1]


def test_pip_style_specs():
    cases = [('foo>=1.0', ('foo', None, '>=1.0', None, None)), ('foo >=1.0', ('foo', None, '>=1.0', None, None)), (
        'FOO-Bar >=1.0', ('foo-bar', None, '>=1.0', None, None)), ('foo >= 1.0', ('foo', None, '>=1.0', None, None)),
             ('foo > 1.0', ('foo', None, '>1.0', None, None)), ('foo != 1.0', ('foo', None, '!=1.0', None, None)),
             ('foo <1.0', ('foo', None, '<1.0', None, None)), ('foo >=1.0 , < 2.0',
                                                               ('foo', None, '>=1.0,<2.0', None, None))]
    for case in cases:
        assert conda_api.parse_spec(case[0]) == case[1]


def test_parse_platform():
    for p in conda_api.default_platforms_plus_32_bit:
        (name, bits) = conda_api.parse_platform(p)
        assert bits in ('32', '64')
        assert name in conda_api.known_platform_names

    assert ('linux-cos5', '64') == conda_api.parse_platform('linux-cos5-64')


def test_conda_variable_when_not_in_conda(monkeypatch):
    monkeypatch.setattr('os.environ', dict())
    assert conda_api.conda_prefix_variable() == 'CONDA_PREFIX'


def test_conda_variable_when_have_only_env_path_and_default_env(monkeypatch):
    monkeypatch.setattr('os.environ', dict(CONDA_ENV_PATH='foo', CONDA_DEFAULT_ENV='bar'))
    assert conda_api.conda_prefix_variable() == 'CONDA_ENV_PATH'


def test_conda_variable_when_have_only_default_env(monkeypatch):
    monkeypatch.setattr('os.environ', dict(CONDA_DEFAULT_ENV='foo'))
    assert conda_api.conda_prefix_variable() == 'CONDA_DEFAULT_ENV'


def test_conda_variable_when_have_all_three(monkeypatch):
    monkeypatch.setattr('os.environ', dict(CONDA_ENV_PATH='foo', CONDA_DEFAULT_ENV='bar', CONDA_PREFIX='baz'))
    assert conda_api.conda_prefix_variable() == 'CONDA_PREFIX'


def test_environ_set_prefix_to_root():
    prefix = conda_api.resolve_env_to_prefix('root')
    environ = dict()
    conda_api.environ_set_prefix(environ, prefix, varname='CONDA_PREFIX')
    assert environ['CONDA_PREFIX'] == prefix
    assert environ['CONDA_DEFAULT_ENV'] == 'root'


@pytest.mark.slow
def test_resolve_dependencies_with_actual_conda_current_platform():
    try:
        result = conda_api.resolve_dependencies(['bokeh=0.12.4'], platform=None)
    except conda_api.CondaError as e:
        pprint(e.json)
        raise e

    names = [pkg[0] for pkg in result]
    assert 'bokeh' in names
    names_and_versions = [(pkg[0], pkg[1]) for pkg in result]
    assert ('bokeh', '0.12.4') in names_and_versions
    assert len(result) > 1  # bokeh has some dependencies so should be >1


@pytest.mark.slow
def test_resolve_dependencies_with_actual_conda_other_platforms():
    for p in conda_api.default_platforms_plus_32_bit:
        if p == conda_api.current_platform():
            print("Skipping dependency resolution test on current platform %s" % p)
            continue
        try:
            result = conda_api.resolve_dependencies(['bokeh=0.12.4'], platform=p)
        except conda_api.CondaError as e:
            print("*** Dependency resolution failed on %s" % p)
            pprint(e.json)
            raise e

        names = [pkg[0] for pkg in result]
        assert 'bokeh' in names
        names_and_versions = [(pkg[0], pkg[1]) for pkg in result]
        assert ('bokeh', '0.12.4') in names_and_versions
        assert len(result) > 1  # bokeh has some dependencies so should be >1

        print("Dependency resolution test OK on %s" % p)


@pytest.mark.slow
def test_resolve_dependencies_for_bogus_package_with_actual_conda():
    with pytest.raises(conda_api.CondaError) as excinfo:
        conda_api.resolve_dependencies(['doesnotexistblahblah'])
    if hasattr(excinfo.value, 'json'):
        pprint(excinfo.value.json)
    exc_str = str(excinfo.value)
<<<<<<< HEAD
    valid_strings = ['Package not found', 'Package missing', 'Packages missing']
    assert bool(any(s in exc_str for s in valid_strings))
=======
    valid_strings = ('Package not found', 'Package missing', 'Packages missing')
    assert any(s in exc_str for s in valid_strings)
>>>>>>> a8047672


@pytest.mark.slow
def test_resolve_dependencies_with_actual_conda_depending_on_conda():
    try:
        result = conda_api.resolve_dependencies(['conda=4.3.21'], platform=None)
    except conda_api.CondaError as e:
        pprint(e.json)
        raise e

    names = [pkg[0] for pkg in result]
    assert 'conda' in names
    names_and_versions = [(pkg[0], pkg[1]) for pkg in result]
    assert ('conda', '4.3.21') in names_and_versions
    assert len(result) > 1  # conda has some dependencies so should be >1


def test_resolve_dependencies_ignores_rmtree_failure(monkeypatch):
    def mock_call_conda(extra_args, json_mode, platform, stdout_callback=None, stderr_callback=None):
        return json.dumps({'actions': [{'LINK': [{'base_url': None,
                                                  'build_number': 0,
                                                  'build_string': '0',
                                                  'channel': 'defaults',
                                                  'dist_name': 'mkl-2017.0.1-0',
                                                  'name': 'mkl',
                                                  'platform': None,
                                                  'version': '2017.0.1',
                                                  'with_features_depends': None}]}]})

    monkeypatch.setattr('anaconda_project.internal.conda_api._call_conda', mock_call_conda)

    def mock_isdir(*args, **kwargs):
        return True

    monkeypatch.setattr('os.path.isdir', mock_isdir)

    called = dict()

    def mock_rmtree(*args, **kwargs):
        called['yes'] = True
        raise Exception("did not rm the tree")

    monkeypatch.setattr('shutil.rmtree', mock_rmtree)

    result = conda_api.resolve_dependencies(['foo=1.0'])

    assert 'yes' in called
    assert [('mkl', '2017.0.1', '0')] == result


def test_resolve_dependencies_no_actions_field(monkeypatch):
    def mock_call_conda(extra_args, json_mode, platform=None, stdout_callback=None, stderr_callback=None):
        return json.dumps({'foo': 'bar'})

    monkeypatch.setattr('anaconda_project.internal.conda_api._call_conda', mock_call_conda)

    with pytest.raises(conda_api.CondaError) as excinfo:
        conda_api.resolve_dependencies(['foo=1.0'])
    assert 'Could not understand JSON from Conda' in str(excinfo.value)


def test_resolve_dependencies_no_link_op(monkeypatch):
    def mock_call_conda(extra_args, json_mode, platform=None, stdout_callback=None, stderr_callback=None):
        return json.dumps({'actions': [{'SOMETHING': {}}]})

    monkeypatch.setattr('anaconda_project.internal.conda_api._call_conda', mock_call_conda)

    with pytest.raises(conda_api.CondaError) as excinfo:
        conda_api.resolve_dependencies(['foo=1.0'])
    assert 'Could not understand JSON from Conda' in str(excinfo.value)


def test_resolve_dependencies_pass_through_channels(monkeypatch):
    def mock_call_conda(extra_args, json_mode, platform=None, stdout_callback=None, stderr_callback=None):
        assert '--channel' in extra_args
        assert 'abc' in extra_args
        assert 'nbc' in extra_args
        return json.dumps({'actions': [{'LINK': [{'base_url': None,
                                                  'build_number': 0,
                                                  'build_string': '0',
                                                  'channel': 'defaults',
                                                  'dist_name': 'mkl-2017.0.1-0',
                                                  'name': 'mkl',
                                                  'platform': None,
                                                  'version': '2017.0.1',
                                                  'with_features_depends': None}]}]})

    monkeypatch.setattr('anaconda_project.internal.conda_api._call_conda', mock_call_conda)

    result = conda_api.resolve_dependencies(['foo=1.0'], channels=['abc', 'nbc'])

    assert [('mkl', '2017.0.1', '0')] == result


def test_resolve_dependencies_no_packages():
    def do_test(dirname):
        with pytest.raises(TypeError) as excinfo:
            conda_api.resolve_dependencies(pkgs=[])
        assert 'must specify a list' in repr(excinfo.value)

    with_directory_contents(dict(), do_test)


def test_resolve_dependencies_with_conda_43_json(monkeypatch):
    def mock_call_conda(extra_args, json_mode, platform=None, stdout_callback=None, stderr_callback=None):
        old_json = {'actions': [
            {'LINK':
             [{'base_url': None,
               'build_number': 0,
               'build_string': '0',
               'channel': 'defaults',
               'dist_name': 'mkl-2017.0.1-0',
               'name': 'mkl',
               'platform': None,
               'version': '2017.0.1',
               'with_features_depends': None}, {'base_url': None,
                                                'build_number': 1,
                                                'build_string': '1',
                                                'channel': 'defaults',
                                                'dist_name': 'openssl-1.0.2k-1',
                                                'name': 'openssl',
                                                'platform': None,
                                                'version': '1.0.2k',
                                                'with_features_depends': None}, {'base_url': None,
                                                                                 'build_number': 2,
                                                                                 'build_string': '2',
                                                                                 'channel': 'defaults',
                                                                                 'dist_name': 'readline-6.2-2',
                                                                                 'name': 'readline',
                                                                                 'platform': None,
                                                                                 'version': '6.2',
                                                                                 'with_features_depends': None},
              {'base_url': None,
               'build_number': 0,
               'build_string': '0',
               'channel': 'defaults',
               'dist_name': 'sqlite-3.13.0-0',
               'name': 'sqlite',
               'platform': None,
               'version': '3.13.0',
               'with_features_depends': None}, {'base_url': None,
                                                'build_number': 0,
                                                'build_string': '0',
                                                'channel': 'defaults',
                                                'dist_name': 'tk-8.5.18-0',
                                                'name': 'tk',
                                                'platform': None,
                                                'version': '8.5.18',
                                                'with_features_depends': None}, {'base_url': None,
                                                                                 'build_number': 0,
                                                                                 'build_string': '0',
                                                                                 'channel': 'defaults',
                                                                                 'dist_name': 'yaml-0.1.6-0',
                                                                                 'name': 'yaml',
                                                                                 'platform': None,
                                                                                 'version': '0.1.6',
                                                                                 'with_features_depends': None},
              {'base_url': None,
               'build_number': 3,
               'build_string': '3',
               'channel': 'defaults',
               'dist_name': 'zlib-1.2.8-3',
               'name': 'zlib',
               'platform': None,
               'version': '1.2.8',
               'with_features_depends': None}, {'base_url': None,
                                                'build_number': 0,
                                                'build_string': '0',
                                                'channel': 'defaults',
                                                'dist_name': 'python-2.7.13-0',
                                                'name': 'python',
                                                'platform': None,
                                                'version': '2.7.13',
                                                'with_features_depends': None}, {'base_url': None,
                                                                                 'build_number': 0,
                                                                                 'build_string': 'py27_0',
                                                                                 'channel': 'defaults',
                                                                                 'dist_name': 'backports-1.0-py27_0',
                                                                                 'name': 'backports',
                                                                                 'platform': None,
                                                                                 'version': '1.0',
                                                                                 'with_features_depends': None},
              {'base_url': None,
               'build_number': 0,
               'build_string': 'py27_0',
               'channel': 'defaults',
               'dist_name': 'backports_abc-0.5-py27_0',
               'name': 'backports_abc',
               'platform': None,
               'version': '0.5',
               'with_features_depends': None}, {'base_url': None,
                                                'build_number': 0,
                                                'build_string': 'py27_0',
                                                'channel': 'defaults',
                                                'dist_name': 'futures-3.0.5-py27_0',
                                                'name': 'futures',
                                                'platform': None,
                                                'version': '3.0.5',
                                                'with_features_depends': None}, {'base_url': None,
                                                                                 'build_number': 2,
                                                                                 'build_string': 'py27_2',
                                                                                 'channel': 'defaults',
                                                                                 'dist_name': 'markupsafe-0.23-py27_2',
                                                                                 'name': 'markupsafe',
                                                                                 'platform': None,
                                                                                 'version': '0.23',
                                                                                 'with_features_depends': None},
              {'base_url': None,
               'build_number': 0,
               'build_string': 'py27_0',
               'channel': 'defaults',
               'dist_name': 'numpy-1.12.0-py27_0',
               'name': 'numpy',
               'platform': None,
               'version': '1.12.0',
               'with_features_depends': None}, {'base_url': None,
                                                'build_number': 0,
                                                'build_string': 'py27_0',
                                                'channel': 'defaults',
                                                'dist_name': 'pyyaml-3.12-py27_0',
                                                'name': 'pyyaml',
                                                'platform': None,
                                                'version': '3.12',
                                                'with_features_depends': None}, {'base_url': None,
                                                                                 'build_number': 0,
                                                                                 'build_string': 'py27_0',
                                                                                 'channel': 'defaults',
                                                                                 'dist_name': 'requests-2.13.0-py27_0',
                                                                                 'name': 'requests',
                                                                                 'platform': None,
                                                                                 'version': '2.13.0',
                                                                                 'with_features_depends': None},
              {'base_url': None,
               'build_number': 0,
               'build_string': 'py27_0',
               'channel': 'defaults',
               'dist_name': 'setuptools-27.2.0-py27_0',
               'name': 'setuptools',
               'platform': None,
               'version': '27.2.0',
               'with_features_depends': None}, {'base_url': None,
                                                'build_number': 0,
                                                'build_string': 'py27_0',
                                                'channel': 'defaults',
                                                'dist_name': 'six-1.10.0-py27_0',
                                                'name': 'six',
                                                'platform': None,
                                                'version': '1.10.0',
                                                'with_features_depends': None}, {'base_url': None,
                                                                                 'build_number': 0,
                                                                                 'build_string': 'py27_0',
                                                                                 'channel': 'defaults',
                                                                                 'dist_name': 'wheel-0.29.0-py27_0',
                                                                                 'name': 'wheel',
                                                                                 'platform': None,
                                                                                 'version': '0.29.0',
                                                                                 'with_features_depends': None},
              {'base_url': None,
               'build_number': 0,
               'build_string': 'py27_0',
               'channel': 'defaults',
               'dist_name': 'jinja2-2.9.5-py27_0',
               'name': 'jinja2',
               'platform': None,
               'version': '2.9.5',
               'with_features_depends': None}, {'base_url': None,
                                                'build_number': 1,
                                                'build_string': 'py27_1',
                                                'channel': 'defaults',
                                                'dist_name': 'pip-9.0.1-py27_1',
                                                'name': 'pip',
                                                'platform': None,
                                                'version': '9.0.1',
                                                'with_features_depends': None},
              {'base_url': None,
               'build_number': 0,
               'build_string': 'py27_0',
               'channel': 'defaults',
               'dist_name': 'python-dateutil-2.6.0-py27_0',
               'name': 'python-dateutil',
               'platform': None,
               'version': '2.6.0',
               'with_features_depends': None}, {'base_url': None,
                                                'build_number': 0,
                                                'build_string': 'py27_0',
                                                'channel': 'defaults',
                                                'dist_name': 'singledispatch-3.4.0.3-py27_0',
                                                'name': 'singledispatch',
                                                'platform': None,
                                                'version': '3.4.0.3',
                                                'with_features_depends': None},
              {'base_url': None,
               'build_number': 1,
               'build_string': 'py27_1',
               'channel': 'defaults',
               'dist_name': 'ssl_match_hostname-3.4.0.2-py27_1',
               'name': 'ssl_match_hostname',
               'platform': None,
               'version': '3.4.0.2',
               'with_features_depends': None}, {'base_url': None,
                                                'build_number': 0,
                                                'build_string': 'py27_0',
                                                'channel': 'defaults',
                                                'dist_name': 'tornado-4.4.2-py27_0',
                                                'name': 'tornado',
                                                'platform': None,
                                                'version': '4.4.2',
                                                'with_features_depends': None}, {'base_url': None,
                                                                                 'build_number': 0,
                                                                                 'build_string': 'py27_0',
                                                                                 'channel': 'defaults',
                                                                                 'dist_name': 'bokeh-0.12.4-py27_0',
                                                                                 'name': 'bokeh',
                                                                                 'platform': None,
                                                                                 'version': '0.12.4',
                                                                                 'with_features_depends': None}],
             'PREFIX': '/tmp/kapsel_resolve__7_udcjm',
             'SYMLINK_CONDA': ['/home/hp/bin/anaconda2'],
             'op_order': ['CHECK_FETCH', 'RM_FETCHED', 'FETCH', 'CHECK_EXTRACT', 'RM_EXTRACTED', 'EXTRACT', 'UNLINK',
                          'LINK', 'SYMLINK_CONDA']}
        ],
                    'dry_run': True,
                    'success': True}
        return json.dumps(old_json)

    monkeypatch.setattr('anaconda_project.internal.conda_api._call_conda', mock_call_conda)

    try:
        result = conda_api.resolve_dependencies(['bokeh=0.12.4'])
    except conda_api.CondaError as e:
        pprint(e.json)
        raise e

    names = [pkg[0] for pkg in result]
    assert 'bokeh' in names
    names_and_versions = [(pkg[0], pkg[1]) for pkg in result]
    assert ('bokeh', '0.12.4') in names_and_versions
    assert len(result) > 1  # bokeh has some dependencies so should be >1


def test_resolve_dependencies_with_conda_41_json(monkeypatch):
    def mock_call_conda(extra_args, json_mode, platform=None, stdout_callback=None, stderr_callback=None):
        old_json = {'actions': {'EXTRACT': ['mkl-2017.0.1-0', 'openssl-1.0.2k-1', 'xz-5.2.2-1', 'python-3.6.0-0',
                                            'markupsafe-0.23-py36_2', 'numpy-1.12.0-py36_0', 'pyyaml-3.12-py36_0',
                                            'requests-2.13.0-py36_0', 'setuptools-27.2.0-py36_0', 'six-1.10.0-py36_0',
                                            'tornado-4.4.2-py36_0', 'wheel-0.29.0-py36_0', 'jinja2-2.9.5-py36_0',
                                            'pip-9.0.1-py36_1', 'python-dateutil-2.6.0-py36_0', 'bokeh-0.12.4-py36_0'],
                                'FETCH': ['mkl-2017.0.1-0', 'openssl-1.0.2k-1', 'xz-5.2.2-1', 'python-3.6.0-0',
                                          'markupsafe-0.23-py36_2', 'numpy-1.12.0-py36_0', 'pyyaml-3.12-py36_0',
                                          'requests-2.13.0-py36_0', 'setuptools-27.2.0-py36_0', 'six-1.10.0-py36_0',
                                          'tornado-4.4.2-py36_0', 'wheel-0.29.0-py36_0', 'jinja2-2.9.5-py36_0',
                                          'pip-9.0.1-py36_1', 'python-dateutil-2.6.0-py36_0', 'bokeh-0.12.4-py36_0'],
                                'LINK': ['mkl-2017.0.1-0 2', 'openssl-1.0.2k-1 2', 'readline-6.2-2 2',
                                         'sqlite-3.13.0-0 2', 'tk-8.5.18-0 2', 'xz-5.2.2-1 2', 'yaml-0.1.6-0 2',
                                         'zlib-1.2.8-3 2', 'python-3.6.0-0 2', 'markupsafe-0.23-py36_2 2',
                                         'numpy-1.12.0-py36_0 2', 'pyyaml-3.12-py36_0 2', 'requests-2.13.0-py36_0 2',
                                         'setuptools-27.2.0-py36_0 2', 'six-1.10.0-py36_0 2', 'tornado-4.4.2-py36_0 2',
                                         'wheel-0.29.0-py36_0 2', 'jinja2-2.9.5-py36_0 2', 'pip-9.0.1-py36_1 2',
                                         'python-dateutil-2.6.0-py36_0 2', 'bokeh-0.12.4-py36_0 2'],
                                'PREFIX': '/tmp/kapsel_resolve_luiqsjla',
                                'SYMLINK_CONDA': ['/home/hp/bin/anaconda3_4.1.11'],
                                'op_order': ['RM_FETCHED', 'FETCH', 'RM_EXTRACTED', 'EXTRACT', 'UNLINK', 'LINK',
                                             'SYMLINK_CONDA']},
                    'dry_run': True,
                    'success': True}
        return json.dumps(old_json)

    monkeypatch.setattr('anaconda_project.internal.conda_api._call_conda', mock_call_conda)

    try:
        result = conda_api.resolve_dependencies(['bokeh=0.12.4'])
    except conda_api.CondaError as e:
        pprint(e.json)
        raise e

    names = [pkg[0] for pkg in result]
    assert 'bokeh' in names
    names_and_versions = [(pkg[0], pkg[1]) for pkg in result]
    assert ('bokeh', '0.12.4') in names_and_versions
    assert len(result) > 1  # bokeh has some dependencies so should be >1


def test_current_platform_non_x86_linux(monkeypatch):
    monkeypatch.setattr('platform.machine', lambda: 'armv7l')
    assert conda_api.current_platform() == 'linux-armv7l'


# this test assumes all dev and CI happens on popular platforms.
def test_current_platform_is_in_default():
    assert conda_api.current_platform() in conda_api.default_platforms


@pytest.mark.slow
def test_msys_for_all_platforms():
    for p in conda_api.default_platforms_plus_32_bit:
        (name, bits) = conda_api.parse_platform(p)
        info = conda_api.info(platform=p)
        print("*** info() for %s" % p)
        pprint(info)
        assert 'channels' in info

        # conda 4.1 has a slash on the channels and 4.3 does not
        def no_slash(url):
            if url.endswith("/"):
                return url[:-1]
            else:
                return url

        channels = [no_slash(channel) for channel in info['channels']]
        if name == 'win':
            assert ('https://repo.continuum.io/pkgs/msys2/%s' % p) in channels
            assert ('https://repo.continuum.io/pkgs/msys2/noarch') in channels
        else:
            for c in channels:
                assert 'msys' not in c


def test_sort_platform_list():
    everything_sorted = ('all', 'linux', 'osx', 'win') + conda_api.default_platforms_plus_32_bit
    backward = list(reversed(everything_sorted))
    shuffled = list(everything_sorted)
    random.shuffle(shuffled)

    assert everything_sorted == tuple(conda_api.sort_platform_list(backward))
    assert everything_sorted == tuple(conda_api.sort_platform_list(shuffled))
    assert everything_sorted == tuple(conda_api.sort_platform_list(tuple(backward)))
    assert everything_sorted == tuple(conda_api.sort_platform_list(tuple(shuffled)))
    assert [] == conda_api.sort_platform_list([])
    assert [] == conda_api.sort_platform_list(())
    assert ['linux-64', 'osx-64', 'win-64'] == conda_api.sort_platform_list(['win-64', 'osx-64', 'linux-64'])


def test_validate_platform_list():
    (platforms, unknown, invalid) = conda_api.validate_platform_list(['linux-64', 'wtf', 'something', 'foo-64'])
    assert ['linux-64', 'foo-64'] == platforms
    assert ['foo-64'] == unknown
    assert ['something', 'wtf'] == invalid<|MERGE_RESOLUTION|>--- conflicted
+++ resolved
@@ -108,17 +108,10 @@
 def _assert_packages_not_found(e):
     # conda has changed this message several times
     ok = False
-<<<<<<< HEAD
-    for message in ('No packages found', 'Package missing in current', 'Package not found',
-                    'Packages missing in current', 'PackageNotFoundError'):
-        if message in str(e):
-            ok = True
-=======
     valid_strings = ('No packages found', 'Package missing in current', 'Package missing in current',
                      'PackageNotFoundError:', 'Package not found')
 
     ok = any(s in str(e) for s in valid_strings)
->>>>>>> a8047672
     if not ok:
         # pytest truncates the exception message sometimes?
         print("Not the exception we wanted: %r" % e)
@@ -669,13 +662,8 @@
     if hasattr(excinfo.value, 'json'):
         pprint(excinfo.value.json)
     exc_str = str(excinfo.value)
-<<<<<<< HEAD
-    valid_strings = ['Package not found', 'Package missing', 'Packages missing']
-    assert bool(any(s in exc_str for s in valid_strings))
-=======
     valid_strings = ('Package not found', 'Package missing', 'Packages missing')
     assert any(s in exc_str for s in valid_strings)
->>>>>>> a8047672
 
 
 @pytest.mark.slow

--- conflicted
+++ resolved
@@ -108,17 +108,10 @@
 def _assert_packages_not_found(e):
     # conda has changed this message several times
     ok = False
-<<<<<<< HEAD
-    for message in ('No packages found', 'Package missing in current', 'Packages missing in current',
-                    'Package not found'):
-        if message in str(e):
-            ok = True
-=======
     valid_strings = ('No packages found', 'Package missing in current', 'Package missing in current',
                      'PackageNotFoundError:', 'Package not found')
 
     ok = any(s in str(e) for s in valid_strings)
->>>>>>> c33bf854
     if not ok:
         # pytest truncates the exception message sometimes?
         print("Not the exception we wanted: %r" % e)
@@ -669,13 +662,8 @@
     if hasattr(excinfo.value, 'json'):
         pprint(excinfo.value.json)
     exc_str = str(excinfo.value)
-<<<<<<< HEAD
-    assert 'Package not found' in exc_str or 'Package missing' in exc_str or \
-        'Packages missing' in exc_str
-=======
     valid_strings = ('Package not found', 'Package missing', 'Packages missing')
     assert any(s in exc_str for s in valid_strings)
->>>>>>> c33bf854
 
 
 @pytest.mark.slow

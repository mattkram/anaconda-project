# -*- coding: utf-8 -*-
# ----------------------------------------------------------------------------
# Copyright © 2016, Continuum Analytics, Inc. All rights reserved.
#
# The full license is in the file LICENSE.txt, distributed with this software.
# ----------------------------------------------------------------------------
from __future__ import absolute_import, print_function

import codecs
import json
import os
import platform
import pytest
import time
from pprint import pprint

from anaconda_project.env_spec import EnvSpec
from anaconda_project.conda_manager import (CondaManagerError, CondaLockSet)
from anaconda_project.version import version
from anaconda_project.frontend import NullFrontend

from anaconda_project.internal.default_conda_manager import (DefaultCondaManager, _extract_common)
import anaconda_project.internal.pip_api as pip_api
import anaconda_project.internal.conda_api as conda_api

from anaconda_project.internal.test.tmpfile_utils import with_directory_contents
from anaconda_project.internal.test.test_conda_api import monkeypatch_conda_not_to_use_links

if platform.system() == 'Windows':
    PYTHON_BINARY = "python.exe"
    IPYTHON_BINARY = "Scripts\ipython.exe"
    FLAKE8_BINARY = "Scripts\\flake8.exe"
    # Use a different package from the test env due to weird CI path/env errors
    PYINSTRUMENT_BINARY = "Scripts\\pyinstrument.exe"
else:
    PYTHON_BINARY = "bin/python"
    IPYTHON_BINARY = "bin/ipython"
    FLAKE8_BINARY = "bin/flake8"
    # Use a different package from the test env due to weird CI path/env errors
    PYINSTRUMENT_BINARY = "bin/pyinstrument"

test_spec = EnvSpec(name='myenv', conda_packages=['ipython'], pip_packages=['pyinstrument'], channels=[])


def test_current_platform_unsupported_by_env_spec(monkeypatch):
    lock_set = CondaLockSet(package_specs_by_platform={'all': []}, platforms=conda_api.default_platforms)
    spec = EnvSpec(name='myenv',
                   conda_packages=['ipython'],
                   pip_packages=['flake8'],
                   channels=[],
                   platforms=['commodore-64', 'apple-2'],
                   lock_set=lock_set)

    def do_test(dirname):
        envdir = os.path.join(dirname, spec.name)

        manager = DefaultCondaManager(frontend=NullFrontend())

        deviations = manager.find_environment_deviations(envdir, spec)

        error = "Env spec 'myenv' does not support current platform %s (it supports: apple-2, commodore-64)" % \
                conda_api.current_platform()
        assert error == deviations.summary

        with pytest.raises(CondaManagerError) as excinfo:
            manager.fix_environment_deviations(envdir, spec, deviations=deviations)
        assert str(excinfo.value).startswith("Unable to update environment at ")

    with_directory_contents(dict(), do_test)


def test_current_platform_unsupported_by_lock_set(monkeypatch):
    lock_set = CondaLockSet(package_specs_by_platform={'all': []}, platforms=[])
    spec = EnvSpec(name='myenv',
                   conda_packages=['ipython'],
                   pip_packages=['flake8'],
                   channels=[],
                   platforms=conda_api.default_platforms,
                   lock_set=lock_set)

    def do_test(dirname):
        envdir = os.path.join(dirname, spec.name)

        manager = DefaultCondaManager(frontend=NullFrontend())

        deviations = manager.find_environment_deviations(envdir, spec)

        error = "Env spec 'myenv' does not have the current platform %s in the lock file" % conda_api.current_platform()
        assert error == deviations.summary

        with pytest.raises(CondaManagerError) as excinfo:
            manager.fix_environment_deviations(envdir, spec, deviations=deviations)
        assert str(excinfo.value).startswith("Unable to update environment at ")

    with_directory_contents(dict(), do_test)


@pytest.mark.slow
def test_conda_create_and_install_and_remove(monkeypatch):
    monkeypatch_conda_not_to_use_links(monkeypatch)

    spec = test_spec
    assert spec.conda_packages == ('ipython', )
    assert spec.pip_packages == ('pyinstrument', )

    spec_with_phony_pip_package = EnvSpec(name='myenv',
                                          conda_packages=['ipython'],
                                          pip_packages=['pyinstrument', 'nope_not_a_thing'],
                                          channels=[])
    assert spec_with_phony_pip_package.conda_packages == ('ipython', )
    assert spec_with_phony_pip_package.pip_packages == ('pyinstrument', 'nope_not_a_thing')
    assert spec_with_phony_pip_package.pip_package_names_set == set(('pyinstrument', 'nope_not_a_thing'))

    # package url is supposed to be on a nonexistent port, if it
    # causes a problem we need to mock
    spec_with_bad_url_pip_package = EnvSpec(name='myenv',
                                            conda_packages=['ipython'],
                                            pip_packages=['pyinstrument', 'https://127.0.0.1:24729/nope#egg=phony'],
                                            channels=[])
    assert spec_with_bad_url_pip_package.conda_packages == ('ipython', )
    assert spec_with_bad_url_pip_package.pip_packages == ('pyinstrument', 'https://127.0.0.1:24729/nope#egg=phony')
    assert spec_with_bad_url_pip_package.pip_package_names_set == set(('pyinstrument', 'phony'))

    spec_with_old_ipython = EnvSpec(name='myenv',
                                    conda_packages=['ipython=5.2.2'],
                                    pip_packages=['pyinstrument'],
                                    channels=[])
    assert spec_with_old_ipython.conda_packages == ('ipython=5.2.2', )

    spec_with_bokeh = EnvSpec(name='myenv', conda_packages=['bokeh'], pip_packages=['pyinstrument'], channels=[])
    assert spec_with_bokeh.conda_packages == ('bokeh', )

    spec_with_bokeh_and_old_ipython = EnvSpec(name='myenv',
                                              conda_packages=['bokeh', 'ipython=5.2.2'],
                                              pip_packages=['pyinstrument'],
                                              channels=[])
    assert spec_with_bokeh_and_old_ipython.conda_packages == ('bokeh', 'ipython=5.2.2', )

    def do_test(dirname):
        envdir = os.path.join(dirname, spec.name)

        manager = DefaultCondaManager(frontend=NullFrontend())

        assert not os.path.isdir(envdir)
        assert not os.path.exists(os.path.join(envdir, IPYTHON_BINARY))
        assert not os.path.exists(os.path.join(envdir, FLAKE8_BINARY))
        assert not manager._timestamp_file_up_to_date(envdir, spec)

        deviations = manager.find_environment_deviations(envdir, spec)

        assert deviations.missing_packages == ('ipython', )
        assert deviations.missing_pip_packages == ('pyinstrument', )

        # with create=False, we won't create the env
        with pytest.raises(CondaManagerError) as excinfo:
            manager.fix_environment_deviations(envdir, spec, deviations, create=False)
            assert 'does not exist' in str(excinfo.value)

        assert not os.path.isdir(envdir)

        # now create the env
        manager.fix_environment_deviations(envdir, spec, deviations)

        assert os.path.isdir(envdir)
        assert os.path.isdir(os.path.join(envdir, "conda-meta"))
        assert os.path.exists(os.path.join(envdir, IPYTHON_BINARY))
        assert os.path.exists(os.path.join(envdir, PYINSTRUMENT_BINARY))

        assert manager._timestamp_file_up_to_date(envdir, spec)
        assert not manager._timestamp_file_up_to_date(envdir, spec_with_phony_pip_package)

        # test bad pip package throws error
        deviations = manager.find_environment_deviations(envdir, spec_with_phony_pip_package)

        assert deviations.missing_packages == ()
        assert deviations.wrong_version_packages == ()
        assert deviations.missing_pip_packages == ('nope_not_a_thing', )

        with pytest.raises(CondaManagerError) as excinfo:
            manager.fix_environment_deviations(envdir, spec_with_phony_pip_package, deviations)
        assert 'Failed to install missing pip packages' in str(excinfo.value)
        assert not manager._timestamp_file_up_to_date(envdir, spec_with_phony_pip_package)

        # test bad url package throws error
        deviations = manager.find_environment_deviations(envdir, spec_with_bad_url_pip_package)

        assert deviations.missing_packages == ()
        assert deviations.wrong_version_packages == ()
        assert deviations.missing_pip_packages == ('phony', )

        with pytest.raises(CondaManagerError) as excinfo:
            manager.fix_environment_deviations(envdir, spec_with_bad_url_pip_package, deviations)
        assert 'Failed to install missing pip packages' in str(excinfo.value)
        assert not manager._timestamp_file_up_to_date(envdir, spec_with_bad_url_pip_package)

        # test we notice wrong ipython version AND missing bokeh
        deviations = manager.find_environment_deviations(envdir, spec_with_bokeh_and_old_ipython)

        assert deviations.missing_packages == ('bokeh', )
        assert deviations.wrong_version_packages == ('ipython', )

        # test we notice only missing bokeh
        deviations = manager.find_environment_deviations(envdir, spec_with_bokeh)

        assert deviations.missing_packages == ('bokeh', )
        assert deviations.wrong_version_packages == ()

        # test we notice wrong ipython version and can downgrade
        deviations = manager.find_environment_deviations(envdir, spec_with_old_ipython)

        assert deviations.missing_packages == ()
        assert deviations.wrong_version_packages == ('ipython', )

        manager.fix_environment_deviations(envdir, spec_with_old_ipython, deviations)

        assert manager._timestamp_file_up_to_date(envdir, spec_with_old_ipython)

        deviations = manager.find_environment_deviations(envdir, spec_with_old_ipython)
        assert deviations.missing_packages == ()
        assert deviations.wrong_version_packages == ()

        # update timestamp; this doesn't re-upgrade because `spec` doesn't
        # specify an ipython version
        assert not manager._timestamp_file_up_to_date(envdir, spec)

        deviations = manager.find_environment_deviations(envdir, spec)

        assert deviations.missing_packages == ()
        assert deviations.wrong_version_packages == ()

        manager.fix_environment_deviations(envdir, spec, deviations)
        assert manager._timestamp_file_up_to_date(envdir, spec)

        deviations = manager.find_environment_deviations(envdir, spec)
        assert deviations.missing_packages == ()
        assert deviations.wrong_version_packages == ()

        # test that we can remove a package
        assert manager._timestamp_file_up_to_date(envdir, spec)
        time.sleep(1)  # removal is fast enough to break our timestamp resolution
        manager.remove_packages(prefix=envdir, packages=['ipython'])
        assert not os.path.exists(os.path.join(envdir, IPYTHON_BINARY))
        assert not manager._timestamp_file_up_to_date(envdir, spec)

        # test for error removing
        with pytest.raises(CondaManagerError) as excinfo:
            manager.remove_packages(prefix=envdir, packages=['ipython'])
        # different versions of conda word this differently
        message = str(excinfo.value)
<<<<<<< HEAD
        assert ('no packages found to remove' in message or 'Package not found' in message or
                "named 'ipython' found to remove" in message or "is missing from the environment" in message)
=======
        valid_strings = ('no packages found to remove', 'Package not found', "named 'ipython' found to remove",
                         "is missing from the environment")
        assert any(s in message for s in valid_strings)
>>>>>>> a8047672
        assert not manager._timestamp_file_up_to_date(envdir, spec)

        # test failure to exec pip
        def mock_call_pip(*args, **kwargs):
            raise pip_api.PipError("pip fail")

        monkeypatch.setattr('anaconda_project.internal.pip_api._call_pip', mock_call_pip)

        with pytest.raises(CondaManagerError) as excinfo:
            deviations = manager.find_environment_deviations(envdir, spec)
        assert 'pip failed while listing' in str(excinfo.value)

    with_directory_contents(dict(), do_test)


@pytest.mark.slow
def test_timestamp_file_works(monkeypatch):
    monkeypatch_conda_not_to_use_links(monkeypatch)

    spec = test_spec

    def do_test(dirname):
        envdir = os.path.join(dirname, spec.name)

        manager = DefaultCondaManager(frontend=NullFrontend())

        def print_timestamps(when):
            newest_in_prefix = 0
            for d in manager._timestamp_comparison_directories(envdir):
                try:
                    t = os.path.getmtime(d)
                    if t > newest_in_prefix:
                        newest_in_prefix = t
                except Exception:
                    pass
            timestamp_file = 0
            try:
                timestamp_file = os.path.getmtime(manager._timestamp_file(envdir, spec))
            except Exception:
                pass
            print("%s: timestamp file %d prefix %d" % (when, timestamp_file, newest_in_prefix))

        print_timestamps("before env creation")

        assert not os.path.isdir(envdir)
        assert not os.path.exists(os.path.join(envdir, IPYTHON_BINARY))
        assert not os.path.exists(os.path.join(envdir, PYINSTRUMENT_BINARY))
        assert not manager._timestamp_file_up_to_date(envdir, spec)

        deviations = manager.find_environment_deviations(envdir, spec)

        assert deviations.missing_packages == ('ipython', )
        assert deviations.missing_pip_packages == ('pyinstrument', )
        assert not deviations.ok

        manager.fix_environment_deviations(envdir, spec, deviations)

        print_timestamps("after fixing deviations")

        assert os.path.isdir(envdir)
        assert os.path.isdir(os.path.join(envdir, "conda-meta"))
        assert os.path.exists(os.path.join(envdir, IPYTHON_BINARY))
        assert os.path.exists(os.path.join(envdir, PYINSTRUMENT_BINARY))

        assert manager._timestamp_file_up_to_date(envdir, spec)

        called = []
        from anaconda_project.internal.pip_api import _call_pip as real_call_pip
        from anaconda_project.internal.conda_api import _call_conda as real_call_conda

        def traced_call_pip(*args, **kwargs):
            called.append(("pip", args, kwargs))
            return real_call_pip(*args, **kwargs)

        monkeypatch.setattr('anaconda_project.internal.pip_api._call_pip', traced_call_pip)

        def traced_call_conda(*args, **kwargs):
            called.append(("conda", args, kwargs))
            return real_call_conda(*args, **kwargs)

        monkeypatch.setattr('anaconda_project.internal.conda_api._call_conda', traced_call_conda)

        deviations = manager.find_environment_deviations(envdir, spec)

        assert [] == called

        assert deviations.missing_packages == ()
        assert deviations.missing_pip_packages == ()
        assert deviations.ok

        assert manager._timestamp_file_up_to_date(envdir, spec)

        # now modify conda-meta and check that we DO call the package managers
        time.sleep(1.1)  # be sure we are in a new second
        conda_meta_dir = os.path.join(envdir, "conda-meta")
        print("conda-meta original timestamp: %d" % os.path.getmtime(conda_meta_dir))
        inside_conda_meta = os.path.join(conda_meta_dir, "thing.txt")
        with codecs.open(inside_conda_meta, 'w', encoding='utf-8') as f:
            f.write(u"This file should change the mtime on conda-meta\n")
        print("file inside conda-meta %d and conda-meta itself %d" % (os.path.getmtime(inside_conda_meta),
                                                                      os.path.getmtime(conda_meta_dir)))
        os.remove(inside_conda_meta)

        print_timestamps("after touching conda-meta")

        assert not manager._timestamp_file_up_to_date(envdir, spec)

        deviations = manager.find_environment_deviations(envdir, spec)

        assert len(called) == 2

        assert deviations.missing_packages == ()
        assert deviations.missing_pip_packages == ()
        # deviations should not be ok (due to timestamp)
        assert not deviations.ok

        assert not manager._timestamp_file_up_to_date(envdir, spec)

        # we want to be sure we update the timestamp file even though
        # there wasn't any actual work to do
        manager.fix_environment_deviations(envdir, spec, deviations)

        print_timestamps("after fixing deviations 2")

        assert manager._timestamp_file_up_to_date(envdir, spec)

    with_directory_contents(dict(), do_test)


def test_timestamp_file_ignores_failed_write(monkeypatch):
    monkeypatch_conda_not_to_use_links(monkeypatch)

    spec = test_spec

    def do_test(dirname):
        from codecs import open as real_open

        envdir = os.path.join(dirname, spec.name)

        manager = DefaultCondaManager(frontend=NullFrontend())

        counts = dict(calls=0)

        def mock_open(*args, **kwargs):
            counts['calls'] += 1
            if counts['calls'] == 1:
                raise IOError("did not open")
            else:
                return real_open(*args, **kwargs)

        monkeypatch.setattr('codecs.open', mock_open)

        # this should NOT throw but also should not write the
        # timestamp file (we ignore errors)
        filename = manager._timestamp_file(envdir, spec)
        assert filename.startswith(envdir)
        assert not os.path.exists(filename)
        manager._write_timestamp_file(envdir, spec)
        assert not os.path.exists(filename)
        # the second time we really write it (this is to prove we
        # are looking at the right filename)
        manager._write_timestamp_file(envdir, spec)
        assert os.path.exists(filename)

        # check on the file contents
        with real_open(filename, 'r', encoding='utf-8') as f:
            content = json.loads(f.read())
            assert dict(anaconda_project_version=version) == content

    with_directory_contents(dict(), do_test)


def test_resolve_dependencies_with_conda_api_mock(monkeypatch):
    def mock_resolve_dependencies(pkgs, platform, channels):
        return [('bokeh', '0.12.4', '0'), ('thing', '1.0', '1')]

    monkeypatch.setattr('anaconda_project.internal.conda_api.resolve_dependencies', mock_resolve_dependencies)

    manager = DefaultCondaManager(frontend=NullFrontend())

    lock_set = manager.resolve_dependencies(['bokeh'], channels=(), platforms=(conda_api.current_platform(), ))
    assert lock_set.package_specs_for_current_platform == ('bokeh=0.12.4=0', 'thing=1.0=1')


@pytest.mark.slow
def test_resolve_dependencies_with_actual_conda():
    manager = DefaultCondaManager(frontend=NullFrontend())

    lock_set = manager.resolve_dependencies(['bokeh'], channels=(), platforms=(conda_api.current_platform(), ))
    specs = lock_set.package_specs_for_current_platform
    pprint(specs)
    names = [conda_api.parse_spec(spec).name for spec in specs]
    assert 'bokeh' in names
    assert len(specs) > 5  # 5 is an arbitrary number of deps that surely bokeh has


def test_resolve_dependencies_with_conda_api_mock_raises_error(monkeypatch):
    def mock_resolve_dependencies(pkgs, platform, channels):
        raise conda_api.CondaError("nope")

    monkeypatch.setattr('anaconda_project.internal.conda_api.resolve_dependencies', mock_resolve_dependencies)

    manager = DefaultCondaManager(frontend=NullFrontend())

    with pytest.raises(CondaManagerError) as excinfo:
        manager.resolve_dependencies(['bokeh'], channels=(), platforms=(conda_api.current_platform(), ))

    assert 'Error resolving for' in str(excinfo.value)


def test_installed_version_comparison(monkeypatch):
    def check(dirname):
        prefix = os.path.join(dirname, "myenv")
        os.makedirs(os.path.join(prefix, 'conda-meta'))

        def mock_installed(prefix):
            return {'bokeh': ('bokeh', '0.12.4', '1')}

        monkeypatch.setattr('anaconda_project.internal.conda_api.installed', mock_installed)

        spec_with_matching_bokeh = EnvSpec(name='myenv',
                                           conda_packages=['bokeh=0.12.4=1'],
                                           pip_packages=[],
                                           channels=[])
        spec_with_more_vague_bokeh = EnvSpec(name='myenv', conda_packages=['bokeh=0.12'], pip_packages=[], channels=[])
        spec_with_unspecified_bokeh = EnvSpec(name='myenv', conda_packages=['bokeh'], pip_packages=[], channels=[])
        spec_with_wrong_version_bokeh = EnvSpec(name='myenv',
                                                conda_packages=['bokeh=0.12.3'],
                                                pip_packages=[],
                                                channels=[])
        spec_with_wrong_build_bokeh = EnvSpec(name='myenv',
                                              conda_packages=['bokeh=0.12.4=0'],
                                              pip_packages=[],
                                              channels=[])

        manager = DefaultCondaManager(frontend=NullFrontend())

        deviations = manager.find_environment_deviations(prefix, spec_with_matching_bokeh)
        assert deviations.missing_packages == ()
        assert deviations.wrong_version_packages == ()

        deviations = manager.find_environment_deviations(prefix, spec_with_more_vague_bokeh)
        assert deviations.missing_packages == ()
        assert deviations.wrong_version_packages == ()

        deviations = manager.find_environment_deviations(prefix, spec_with_unspecified_bokeh)
        assert deviations.missing_packages == ()
        assert deviations.wrong_version_packages == ()

        deviations = manager.find_environment_deviations(prefix, spec_with_wrong_version_bokeh)
        assert deviations.missing_packages == ()
        assert deviations.wrong_version_packages == ('bokeh', )

        deviations = manager.find_environment_deviations(prefix, spec_with_wrong_build_bokeh)
        assert deviations.missing_packages == ()
        assert deviations.wrong_version_packages == ('bokeh', )

    with_directory_contents(dict(), check)


def test_extract_common():
    resolve_results = {'linux-32': ['linux-32-only', 'linux-only', 'unix-only', 'common'],
                       'linux-64': ['linux-64-only', 'linux-only', 'unix-only', 'common'],
                       'win-32': ['win-32-only', 'win-only', 'common'],
                       'win-64': ['win-64-only', 'win-only', 'common'],
                       'osx-64': ['osx-64-only', 'osx-only', 'unix-only', 'common']}
    factored = _extract_common(resolve_results)

    assert {'all': ['common'],
            'linux': ['linux-only'],
            'unix': ['unix-only'],
            'win': ['win-only'],
            'osx-64': ['osx-64-only', 'osx-only'],
            'linux-32': ['linux-32-only'],
            'linux-64': ['linux-64-only'],
            'win-32': ['win-32-only'],
            'win-64': ['win-64-only']} == factored


def test_extract_common_empty_deps():
    resolve_results = {}
    factored = _extract_common(resolve_results)

    assert {} == factored


def test_extract_common_just_one_platform():
    resolve_results = {'linux-64': ['a', 'b']}
    factored = _extract_common(resolve_results)

    assert {'linux-64': ['a', 'b']} == factored


def test_extract_common_nothing_in_common():
    resolve_results = {'linux-64': ['a', 'b'], 'linux-32': ['c', 'd']}
    factored = _extract_common(resolve_results)

    assert {'linux-64': ['a', 'b'], 'linux-32': ['c', 'd']} == factored


def test_extract_common_only_bits_differ():
    resolve_results = {'linux-64': ['a', 'b'], 'linux-32': ['a', 'b', 'c']}
    factored = _extract_common(resolve_results)

    assert {'linux': ['a', 'b'], 'linux-32': ['c']} == factored


def test_extract_common_only_unix():
    resolve_results = {'linux-64': ['a', 'b'], 'linux-32': ['a', 'b', 'c'], 'osx-64': ['a', 'b']}
    factored = _extract_common(resolve_results)

    assert {'unix': ['a', 'b'], 'linux-32': ['c']} == factored


def test_extract_common_unpopular_unix():
    resolve_results = {'linux-64': ['a', 'b'], 'linux-32': ['a', 'b', 'c'], 'osx-32': ['a', 'b']}
    factored = _extract_common(resolve_results)

    assert {'unix': ['a', 'b'], 'linux-32': ['c']} == factored<|MERGE_RESOLUTION|>--- conflicted
+++ resolved
@@ -247,14 +247,9 @@
             manager.remove_packages(prefix=envdir, packages=['ipython'])
         # different versions of conda word this differently
         message = str(excinfo.value)
-<<<<<<< HEAD
-        assert ('no packages found to remove' in message or 'Package not found' in message or
-                "named 'ipython' found to remove" in message or "is missing from the environment" in message)
-=======
         valid_strings = ('no packages found to remove', 'Package not found', "named 'ipython' found to remove",
                          "is missing from the environment")
         assert any(s in message for s in valid_strings)
->>>>>>> a8047672
         assert not manager._timestamp_file_up_to_date(envdir, spec)
 
         # test failure to exec pip
